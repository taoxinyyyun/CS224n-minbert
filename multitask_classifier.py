import time, random, numpy as np, argparse, sys, re, os
from types import SimpleNamespace

import torch
from torch import nn
import torch.nn.functional as F
from torch.utils.data import DataLoader

from bert import BertModel
from optimizer import AdamW
from tqdm import tqdm

from datasets import SentenceClassificationDataset, SentencePairDataset, \
    load_multitask_data, load_multitask_test_data

from evaluation import model_eval_sst, test_model_multitask, model_eval_multitask


TQDM_DISABLE=True

# fix the random seed
def seed_everything(seed=11711):
    random.seed(seed)
    np.random.seed(seed)
    torch.manual_seed(seed)
    torch.cuda.manual_seed(seed)
    torch.cuda.manual_seed_all(seed)
    torch.backends.cudnn.benchmark = False
    torch.backends.cudnn.deterministic = True


BERT_HIDDEN_SIZE = 768
N_SENTIMENT_CLASSES = 5


class MultitaskBERT(nn.Module):
    '''
    This module should use BERT for 3 tasks:

    - Sentiment classification (predict_sentiment)
    - Paraphrase detection (predict_paraphrase)
    - Semantic Textual Similarity (predict_similarity)
    '''
    def __init__(self, config):
        super(MultitaskBERT, self).__init__()
        # You will want to add layers here to perform the downstream tasks.
        # Pretrain mode does not require updating bert paramters.
        self.bert = BertModel.from_pretrained('bert-base-uncased')
        for param in self.bert.parameters():
            if config.option == 'pretrain':
                param.requires_grad = False
            elif config.option == 'finetune':
                param.requires_grad = True
        ### TODO
        self.dropout = torch.nn.Dropout(config.hidden_dropout_prob)
        self.linear_sent = torch.nn.Linear(config.hidden_size, N_SENTIMENT_CLASSES)
        self.linear_para1 = torch.nn.Linear(config.hidden_size, config.hidden_size)
        self.linear_para2 = torch.nn.Linear(config.hidden_size, config.hidden_size)
        self.linear_sim1 = torch.nn.Linear(config.hidden_size, config.hidden_size)
        self.linear_sim2 = torch.nn.Linear(config.hidden_size, config.hidden_size)
        self.cos = nn.CosineSimilarity(dim=1, eps=1e-6)


    def forward(self, input_ids, attention_mask, task_id=0):
        'Takes a batch of sentences and produces embeddings for them.'
        # The final BERT embedding is the hidden state of [CLS] token (the first token)
        # Here, you can start by just returning the embeddings straight from BERT.
        # When thinking of improvements, you can later try modifying this
        # (e.g., by adding other layers).
        ### TODO
        pooled_output = self.bert(input_ids=input_ids, attention_mask=attention_mask, task_id=task_id)['pooler_output']
        return pooled_output


    def predict_sentiment(self, input_ids, attention_mask):
        '''Given a batch of sentences, outputs logits for classifying sentiment.
        There are 5 sentiment classes:
        (0 - negative, 1- somewhat negative, 2- neutral, 3- somewhat positive, 4- positive)
        Thus, your output should contain 5 logits for each sentence.
        '''
        ### TODO
        pooled_output = self.forward(input_ids, attention_mask, 0)
        pooled_output = self.dropout(pooled_output)
        out = self.linear_sent(pooled_output)
        return out


    def predict_paraphrase(self,
                           input_ids_1, attention_mask_1,
                           input_ids_2, attention_mask_2):
        '''Given a batch of pairs of sentences, outputs a single logit for predicting whether they are paraphrases.
        Note that your output should be unnormalized (a logit); it will be passed to the sigmoid function
        during evaluation, and handled as a logit by the appropriate loss function.
        '''
        ### TODO
        pooled_output1 = self.forward(input_ids_1, attention_mask_1, 1)
        pooled_output1 = self.dropout(pooled_output1)
        pooled_output1 = self.linear_para1(pooled_output1)
        pooled_output2 = self.forward(input_ids_2, attention_mask_2, 1)
        pooled_output2 = self.dropout(pooled_output2)
        pooled_output2 = self.linear_para2(pooled_output2)
        cos_dist = torch.diagonal(torch.mm(pooled_output1, pooled_output2.t()))
        # cos_dist = self.cos(pooled_output1, pooled_output2)
        return cos_dist


    def predict_similarity(self,
                           input_ids_1, attention_mask_1,
                           input_ids_2, attention_mask_2):
        '''Given a batch of pairs of sentences, outputs a single logit corresponding to how similar they are.
        Note that your output should be unnormalized (a logit); it will be passed to the sigmoid function
        during evaluation, and handled as a logit by the appropriate loss function.
        '''
        # Update: it is no longer passed to sigmoid in evaluation.py
        ### TODO
        pooled_output1 = self.forward(input_ids_1, attention_mask_1, 2)
        pooled_output1 = self.dropout(pooled_output1)
        pooled_output1 = self.linear_sim1(pooled_output1)
        pooled_output2 = self.forward(input_ids_2, attention_mask_2, 2)
        pooled_output2 = self.dropout(pooled_output2)
        pooled_output2 = self.linear_sim2(pooled_output2)
        cos_dist = torch.diagonal(torch.mm(pooled_output1, pooled_output2.t()))
        return cos_dist




def save_model(model, optimizer, args, config, filepath):
    save_info = {
        'model': model.state_dict(),
        'optim': optimizer.state_dict(),
        'args': args,
        'model_config': config,
        'system_rng': random.getstate(),
        'numpy_rng': np.random.get_state(),
        'torch_rng': torch.random.get_rng_state(),
    }

    torch.save(save_info, filepath)
    print(f"save the model to {filepath}")


# Currently only trains on sst dataset
def train_multitask(args):
    device = torch.device('cuda') if args.use_gpu else torch.device('cpu')
    # Load data
    # Create the data and its corresponding datasets and dataloader
    sst_train_data, num_labels,para_train_data, sts_train_data = load_multitask_data(args.sst_train,args.para_train,args.sts_train, split ='train')
    sst_dev_data, num_labels,para_dev_data, sts_dev_data = load_multitask_data(args.sst_dev,args.para_dev,args.sts_dev, split ='train')

    # sentiment classification data
    sst_train_data = SentenceClassificationDataset(sst_train_data, args)
    sst_dev_data = SentenceClassificationDataset(sst_dev_data, args)

    sst_train_dataloader = DataLoader(sst_train_data, shuffle=True, batch_size=args.batch_size,
                                      collate_fn=sst_train_data.collate_fn)
    sst_dev_dataloader = DataLoader(sst_dev_data, shuffle=False, batch_size=args.batch_size,
                                    collate_fn=sst_dev_data.collate_fn)

    # sentence pair data
    para_train_data = SentencePairDataset(para_train_data, args)
    para_dev_data = SentencePairDataset(para_dev_data, args)
    para_train_dataloader = DataLoader(para_train_data, shuffle=True, batch_size=args.batch_size,
                                      collate_fn=para_train_data.collate_fn)
    para_dev_dataloader = DataLoader(para_dev_data, shuffle=False, batch_size=args.batch_size,
                                    collate_fn=para_dev_data.collate_fn)
    
    # sentence similarity data
    sts_train_data = SentencePairDataset(sts_train_data, args, isRegression=True)
    sts_dev_data = SentencePairDataset(sts_dev_data, args, isRegression=True)
    sts_train_dataloader = DataLoader(sts_train_data, shuffle=False, batch_size=args.batch_size,
                                        collate_fn=sts_train_data.collate_fn)
    sts_dev_dataloader = DataLoader(sts_dev_data, shuffle=False, batch_size=args.batch_size,
                                        collate_fn=sts_dev_data.collate_fn)

    # Init model
    config = {'hidden_dropout_prob': args.hidden_dropout_prob,
              'num_labels': num_labels,
              'hidden_size': 768,
              'data_dir': '.',
              'option': args.option}

    config = SimpleNamespace(**config)

    model = MultitaskBERT(config)
    model = model.to(device)

    lr = args.lr
    weight_decay = args.weight_decay
    optimizer = AdamW(model.parameters(), lr=lr, weight_decay=weight_decay)
    best_dev_acc = 0

    # Run for the specified number of epochs
    for epoch in range(args.epochs):
        model.train()
        
        # train on SST
        train_loss_sst = 0
        num_batches = 0
        for batch in tqdm(sst_train_dataloader, desc=f'train-{epoch}', disable=TQDM_DISABLE):
            b_ids, b_mask, b_labels = (batch['token_ids'],
                                       batch['attention_mask'], batch['labels'])

            b_ids = b_ids.to(device)
            b_mask = b_mask.to(device)
            b_labels = b_labels.to(device)

            optimizer.zero_grad()
            logits = model.predict_sentiment(b_ids, b_mask)
            loss = F.cross_entropy(logits, b_labels.view(-1), reduction='sum') / args.batch_size
            loss.backward()
            optimizer.step()

            train_loss_sst += loss.item()
            num_batches += 1

        train_loss_sst = train_loss_sst / (num_batches)
        print(f"Epoch {epoch}: SST train loss :: {train_loss_sst :.3f}")

        # train on Para
        train_loss_para = 0
        num_batches = 0
        for batch in tqdm(para_train_dataloader, desc=f'train-{epoch}', disable=TQDM_DISABLE):
            (b_ids1, b_mask1,
             b_ids2, b_mask2,
             b_labels, b_sent_ids) = (batch['token_ids_1'], batch['attention_mask_1'],
                          batch['token_ids_2'], batch['attention_mask_2'],
                          batch['labels'], batch['sent_ids'])

            b_ids1 = b_ids1.to(device)
            b_mask1 = b_mask1.to(device)
            b_ids2 = b_ids2.to(device)
            b_mask2 = b_mask2.to(device)
            b_labels = b_labels.to(device)

            optimizer.zero_grad()
            logits = model.predict_paraphrase(b_ids1, b_mask1, b_ids2, b_mask2)
            loss = F.binary_cross_entropy_with_logits(logits, b_labels.view(-1).float(), reduction='sum') / args.batch_size

            loss.backward()
            optimizer.step()

            train_loss_para += loss.item()
            num_batches += 1

        train_loss_para = train_loss_para / (num_batches)
        print(f"Epoch {epoch}: Para train loss :: {train_loss_para :.3f}")

        # train on STS
        train_loss_sts = 0
        num_batches = 0
        for batch in tqdm(sts_train_dataloader, desc=f'train-{epoch}', disable=TQDM_DISABLE):
            (b_ids1, b_mask1,
             b_ids2, b_mask2,
             b_labels, b_sent_ids) = (batch['token_ids_1'], batch['attention_mask_1'],
                          batch['token_ids_2'], batch['attention_mask_2'],
                          batch['labels'], batch['sent_ids'])

            b_ids1 = b_ids1.to(device)
            b_mask1 = b_mask1.to(device)
            b_ids2 = b_ids2.to(device)
            b_mask2 = b_mask2.to(device)
            b_labels = b_labels.to(device)

            optimizer.zero_grad()
            logits = model.predict_similarity(b_ids1, b_mask1, b_ids2, b_mask2)
            loss = F.mse_loss(logits, b_labels.view(-1).float(), reduction='sum') / args.batch_size

            loss.backward()
            optimizer.step()

            train_loss_sts += loss.item()
            num_batches += 1

        train_loss_sts = train_loss_sts / (num_batches)
        print(f"Epoch {epoch}: STS train loss :: {train_loss_sts :.3f}")

        # Print progress and save best model
        print(f"Epoch {epoch}")
        print("Train eval:")
        train_paraphrase_accuracy, _, _, train_sentiment_accuracy, _, _, train_sts_corr, _, _ = model_eval_multitask(sst_train_dataloader, para_train_dataloader, sts_train_dataloader, model, device)
        print("Dev eval:")
        dev_paraphrase_accuracy, _, _, dev_sentiment_accuracy, _, _, dev_sts_corr, _, _ = model_eval_multitask(sst_dev_dataloader, para_dev_dataloader, sts_dev_dataloader, model, device)

        dev_acc = np.mean((dev_paraphrase_accuracy, dev_sentiment_accuracy, dev_sts_corr))
        if dev_acc > best_dev_acc:
            best_dev_acc = dev_acc
            save_model(model, optimizer, args, config, args.filepath)

        # print(f"Epoch {epoch}: SST train acc :: {train_sentiment_accuracy :.3f}, dev acc :: {dev_sentiment_accuracy :.3f}\n" + 
        #     f"Para train acc :: {train_paraphrase_accuracy}, dev acc :: {dev_paraphrase_accuracy}\n" + 
        #     f"STS train corr :: {train_sts_corr}, dev acc :: {dev_sts_corr}")


def test_model(args):
    with torch.no_grad():
        device = torch.device('cuda') if args.use_gpu else torch.device('cpu')
        saved = torch.load(args.filepath)
        config = saved['model_config']

        model = MultitaskBERT(config)
        model.load_state_dict(saved['model'])
        model = model.to(device)
        print(f"Loaded model to test from {args.filepath}")

        test_model_multitask(args, model, device)


def get_args():
    parser = argparse.ArgumentParser()
    parser.add_argument("--sst_train", type=str, default="data/ids-sst-train.csv")
    parser.add_argument("--sst_dev", type=str, default="data/ids-sst-dev.csv")
    parser.add_argument("--sst_test", type=str, default="data/ids-sst-test-student.csv")

    parser.add_argument("--para_train", type=str, default="data/quora-train.csv")
    parser.add_argument("--para_dev", type=str, default="data/quora-dev.csv")
    parser.add_argument("--para_test", type=str, default="data/quora-test-student.csv")

    parser.add_argument("--sts_train", type=str, default="data/sts-train.csv")
    parser.add_argument("--sts_dev", type=str, default="data/sts-dev.csv")
    parser.add_argument("--sts_test", type=str, default="data/sts-test-student.csv")

    parser.add_argument("--seed", type=int, default=11711)
    parser.add_argument("--epochs", type=int, default=10)
    parser.add_argument("--option", type=str,
                        help='pretrain: the BERT parameters are frozen; finetune: BERT parameters are updated',
                        choices=('pretrain', 'finetune'), default="pretrain")
    parser.add_argument("--use_gpu", action='store_true')

    parser.add_argument("--sst_dev_out", type=str, default="predictions/sst-dev-output.csv")
    parser.add_argument("--sst_test_out", type=str, default="predictions/sst-test-output.csv")

    parser.add_argument("--para_dev_out", type=str, default="predictions/para-dev-output.csv")
    parser.add_argument("--para_test_out", type=str, default="predictions/para-test-output.csv")

    parser.add_argument("--sts_dev_out", type=str, default="predictions/sts-dev-output.csv")
    parser.add_argument("--sts_test_out", type=str, default="predictions/sts-test-output.csv")

    # hyper parameters
    parser.add_argument("--batch_size", help='sst: 64, cfimdb: 8 can fit a 12GB GPU', type=int, default=8)
    parser.add_argument("--hidden_dropout_prob", type=float, default=0.3)
    parser.add_argument("--lr", type=float, help="learning rate, default lr for 'pretrain': 1e-3, 'finetune': 1e-5",
                        default=1e-5)
<<<<<<< HEAD
    parser.add_argument("--weight_decay", type=float, help="weight decay for regularization", default=0.0)
=======

    # pal and lowrank extension
    parser.add_argument("--extension_option", type=str, choices=('none', 'pal', 'lowrank'), default="none")
    
>>>>>>> e4632412
    args = parser.parse_args()
    return args

if __name__ == "__main__":
    args = get_args()
<<<<<<< HEAD
    args.filepath = f'{args.option}-{args.epochs}-{args.lr}-{args.weight_decay}-multitask.pt' # save path
=======
    args.filepath = f'{args.option}-{args.epochs}-{args.lr}-{args.extension_option}-multitask.pt' # save path
>>>>>>> e4632412
    seed_everything(args.seed)  # fix the seed for reproducibility
    train_multitask(args)
    test_model(args)<|MERGE_RESOLUTION|>--- conflicted
+++ resolved
@@ -186,8 +186,7 @@
     model = model.to(device)
 
     lr = args.lr
-    weight_decay = args.weight_decay
-    optimizer = AdamW(model.parameters(), lr=lr, weight_decay=weight_decay)
+    optimizer = AdamW(model.parameters(), lr=lr)
     best_dev_acc = 0
 
     # Run for the specified number of epochs
@@ -341,24 +340,16 @@
     parser.add_argument("--hidden_dropout_prob", type=float, default=0.3)
     parser.add_argument("--lr", type=float, help="learning rate, default lr for 'pretrain': 1e-3, 'finetune': 1e-5",
                         default=1e-5)
-<<<<<<< HEAD
-    parser.add_argument("--weight_decay", type=float, help="weight decay for regularization", default=0.0)
-=======
 
     # pal and lowrank extension
     parser.add_argument("--extension_option", type=str, choices=('none', 'pal', 'lowrank'), default="none")
     
->>>>>>> e4632412
     args = parser.parse_args()
     return args
 
 if __name__ == "__main__":
     args = get_args()
-<<<<<<< HEAD
-    args.filepath = f'{args.option}-{args.epochs}-{args.lr}-{args.weight_decay}-multitask.pt' # save path
-=======
     args.filepath = f'{args.option}-{args.epochs}-{args.lr}-{args.extension_option}-multitask.pt' # save path
->>>>>>> e4632412
     seed_everything(args.seed)  # fix the seed for reproducibility
     train_multitask(args)
     test_model(args)